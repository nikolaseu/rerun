--- conflicted
+++ resolved
@@ -140,12 +140,7 @@
 glob = "0.3"
 gltf = "1.1"
 half = "2.3.1"
-<<<<<<< HEAD
-hyper = "0.14"
 image = { version = "0.25", default-features = false }
-=======
-image = { version = "0.24", default-features = false }
->>>>>>> 838eab1b
 indent = "0.1"
 indexmap = "2.1" # Version chosen to align with other dependencies
 indicatif = "0.17.7" # Progress bar
