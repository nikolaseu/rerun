--- conflicted
+++ resolved
@@ -113,17 +113,8 @@
             try_build_msg_bundle2(
                 MsgId::ZERO,
                 "rects",
-<<<<<<< HEAD
                 [build_frame_nr(frame_idx.into())],
-                (
-                    build_instances(n),
-                    build_some_point2d(n),
-                    build_some_rects(n),
-                ),
-=======
-                [build_frame_nr(frame_idx)],
                 (build_instances(n), build_some_rects(n)),
->>>>>>> 9448cc6a
             )
             .unwrap()
         })
