<<<<<<< HEAD
use arrow2::array::{new_empty_array, Array, ListArray, UInt64Array};
use arrow2::buffer::Buffer;
use arrow2::datatypes::DataType;
use itertools::Itertools as _;
=======
use anyhow::ensure;
use arrow2::{
    array::{new_empty_array, Array, ListArray},
    buffer::Buffer,
    datatypes::DataType,
};
>>>>>>> 35bd226b
use nohash_hasher::IntMap;
use parking_lot::RwLock;

use re_log::{debug, trace};
use re_log_types::{
    msg_bundle::{ComponentBundle, MsgBundle},
    ComponentName, ObjPath as EntityPath, TimeInt, TimePoint, TimeRange, Timeline,
};

use crate::{
    ArrayExt as _, ComponentBucket, ComponentTable, DataStore, DataStoreConfig, IndexBucket,
    IndexBucketIndices, IndexTable, RowIndex, TimeIndex,
};

// --- Data store ---

#[derive(thiserror::Error, Debug)]
pub enum WriteError {
    // Batches
    #[error("Cannot insert more than 1 row at a time, got {0}")]
    BadBatchLength(usize),
    #[error("All components must have the same number of rows, got {0:?}")]
    MismatchedRows(Vec<(ComponentName, usize)>),

    // Clustering key
    #[error("The clustering component must be dense, got {0:?}")]
    SparseClusteringComponent(Box<dyn Array>),
    #[error(
        "The clustering component must be increasingly sorted and not contain \
                any duplicates, got {0:?}"
    )]
    InvalidClusteringComponent(Box<dyn Array>),

    // Instances
    #[error(
        "All components within a row must have the same number of instances as the \
            clustering component, got {clustering_comp}={clustering_comp_nb_instances} vs. \
                {key}={nb_instances}"
    )]
    MismatchedInstances {
        clustering_comp: ComponentName,
        clustering_comp_nb_instances: usize,
        key: ComponentName,
        nb_instances: usize,
    },

    // Misc
    #[error("Other error")]
    Other(#[from] anyhow::Error),
}

pub type WriteResult<T> = ::std::result::Result<T, WriteError>;

impl DataStore {
    /// Inserts a [`MsgBundle`]'s worth of components into the datastore.
    ///
    /// * All components across the bundle must share the same number of rows.
    /// * All components within a single row must share the same number of instances.
    pub fn insert(&mut self, bundle: &MsgBundle) -> WriteResult<()> {
        // TODO(cmc): kind & insert_id need to somehow propagate through the span system.
        self.insert_id += 1;

        let MsgBundle {
            msg_id: _,
            obj_path: ent_path,
            time_point,
            components,
        } = bundle;

        if components.is_empty() {
            return Ok(());
        }

        let ent_path_hash = *ent_path.hash();
        let nb_rows = components[0].value.len();

        // Effectively the same thing as having a non-unit length batch, except it's really not
        // worth more than an assertion since:
        // - A) `MsgBundle` should already guarantee this
        // - B) this limitation should be gone soon enough
        debug_assert!(
            bundle
                .components
                .iter()
                .map(|bundle| bundle.name)
                .all_unique(),
            "cannot insert same component multiple times, this is equivalent to multiple rows",
        );
        // Batches cannot contain more than 1 row at the moment.
        if nb_rows != 1 {
            return Err(WriteError::BadBatchLength(nb_rows));
        }
        // Components must share the same number of rows.
        if !components
            .iter()
            .all(|bundle| bundle.value.len() == nb_rows)
        {
            return Err(WriteError::MismatchedRows(
                components
                    .iter()
                    .map(|bundle| (bundle.name, bundle.value.len()))
                    .collect(),
            ));
        }

        trace!(
            kind = "insert",
            id = self.insert_id,
            clustering_key = %self.clustering_key,
            timelines = ?time_point.iter()
                .map(|(timeline, time)| (timeline.name(), timeline.typ().format(*time)))
                .collect::<Vec<_>>(),
            entity = %ent_path,
            components = ?components.iter().map(|bundle| &bundle.name).collect::<Vec<_>>(),
            nb_rows,
            "insertion started..."
        );

        let mut row_indices = IntMap::default();

        // TODO(#589): support for batched row component insertions
        for row_nr in 0..nb_rows {
            self.insert_row(time_point, row_nr, components, &mut row_indices)?;
        }

        for (timeline, time) in time_point.iter() {
            let ent_path = ent_path.clone(); // shallow
            let index = self
                .indices
                .entry((*timeline, ent_path_hash))
                .or_insert_with(|| IndexTable::new(*timeline, ent_path));
            index.insert(&self.config, *time, &row_indices)?;
        }

        Ok(())
    }

    fn insert_row(
        &mut self,
        time_point: &TimePoint,
        row_nr: usize,
        components: &[ComponentBundle],
        row_indices: &mut IntMap<ComponentName, RowIndex>,
    ) -> WriteResult<()> {
        let clustering_comp = get_or_create_clustering_key(row_nr, components, self.clustering_key);
        let expected_nb_instances = clustering_comp.len();

        // Clustering component must be dense.
        if !clustering_comp.is_dense() {
            return Err(WriteError::SparseClusteringComponent(clustering_comp));
        }
        // Clustering component must be sorted and not contain any duplicates.
        // TODO: should we do the sorting ourselves if required?
        if !clustering_comp.is_sorted_and_unique()? {
            return Err(WriteError::InvalidClusteringComponent(clustering_comp));
        }

        for bundle in components {
            let ComponentBundle { name, value: rows } = bundle;

            // Unwrapping a ListArray is somewhat costly, especially considering we're just
            // gonna rewrap it again in a minute... so we'd rather just slice it to a list of
            // one instead.
            //
            // let rows_single = rows.slice(row_nr, 1);
            //
            // Except it turns out that slicing is _extremely_ costly!
            // So use the fact that `rows` is always of unit-length for now.
            let rows_single = rows;

            let nb_instances = rows_single
                .as_any()
                .downcast_ref::<ListArray<i32>>()
                .unwrap()
                .value(0)
                .len();
            // TODO: test
            if nb_instances != expected_nb_instances {
                return Err(WriteError::MismatchedInstances {
                    clustering_comp: self.clustering_key,
                    clustering_comp_nb_instances: expected_nb_instances,
                    key: *name,
                    nb_instances,
                });
            }

            let table = self.components.entry(bundle.name).or_insert_with(|| {
                ComponentTable::new(
                    *name,
                    ListArray::<i32>::get_child_type(rows_single.data_type()),
                )
            });

            let row_idx = table.push(&self.config, time_point, rows_single.as_ref());
            row_indices.insert(*name, row_idx);
        }

        Ok(())
    }
}

// TODO: doc
fn get_or_create_clustering_key(
    row_nr: usize,
    components: &[ComponentBundle],
    clustering_key: ComponentName,
) -> Box<dyn Array> {
    let clustering_comp = components
        .iter()
        .find(|bundle| bundle.name == clustering_key);

    // TODO: debug logs?
    if let Some(clustering_comp) = clustering_comp {
        let row = clustering_comp
            .value
            .as_any()
            .downcast_ref::<ListArray<i32>>()
            .unwrap()
            .value(row_nr);
        row
    } else {
        // TODO: explain why it doesn't matter which component we pick as model
        let len = components.first().map_or(0, |comp| {
            let row = comp
                .value
                .as_any()
                .downcast_ref::<ListArray<i32>>()
                .unwrap()
                .value(row_nr);
            row.len()
        });
        UInt64Array::from_vec((0..len as u64).collect_vec()).boxed()
    }
}

// --- Indices ---

impl IndexTable {
    pub fn new(timeline: Timeline, ent_path: EntityPath) -> Self {
        Self {
            timeline,
            ent_path,
            buckets: [(0.into(), IndexBucket::new(timeline))].into(),
        }
    }

    pub fn insert(
        &mut self,
        config: &DataStoreConfig,
        time: TimeInt,
        indices: &IntMap<ComponentName, RowIndex>,
    ) -> anyhow::Result<()> {
        // borrowck workaround
        let timeline = self.timeline;
        let ent_path = self.ent_path.clone(); // shallow

        let bucket = self.find_bucket_mut(time.as_i64());

        let size = bucket.total_size_bytes();
        let size_overflow = bucket.total_size_bytes() > config.index_bucket_size_bytes;

        let len = bucket.total_rows();
        let len_overflow = len > config.index_bucket_nb_rows;

        if size_overflow || len_overflow {
            if let Some((min, second_half)) = bucket.split() {
                debug!(
                    kind = "insert",
                    timeline = %timeline.name(),
                    time = timeline.typ().format(time),
                    entity = %ent_path,
                    size_limit = config.component_bucket_size_bytes,
                    len_limit = config.component_bucket_nb_rows,
                    size, size_overflow,
                    len, len_overflow,
                    new_time_bound = timeline.typ().format(min),
                    "splitting off index bucket following overflow"
                );

                self.buckets.insert(min, second_half);
                return self.insert(config, time, indices);
            }

            // We couldn't split the bucket, either because it's already too small, or because it
            // contains a unique timepoint value that's repeated multiple times.
            //
            // * If the bucket is that small, then there really is no better thing to do than
            //   letting it grow some more by appending to it.
            //
            // * If the timepoint we're trying to insert is smaller or equal to the current upper
            //   bound of the bucket, then at this point we have no choice but to insert it here
            //   (by definition, it is impossible that any previous bucket in the chain covers a
            //   time range that includes this timepoint: buckets are non-overlapping!).
            //
            // * Otherwise, if the timepoint we're trying to insert is greater than the upper bound
            //   of the current bucket, then it means that there currently exist no bucket that
            //   covers a time range which includes this timepoint (if such a bucket existed, then
            //   we would have stumbled upon it before ever finding the current one!).
            //   This gives us an opportunity to create a new bucket that starts at the upper
            //   bound of the current one _excluded_ and that ranges all the way up to the timepoint
            //   that we're inserting.
            //   Not only is this a great opportunity to naturally split things up, it's actually
            //   mandatory to avoid a nasty edge case where one keeps inserting into a full,
            //   unsplittable bucket and indefinitely creates new single-entry buckets, leading
            //   to the worst-possible case of fragmentation.

            let (bucket_upper_bound, bucket_len) = {
                let guard = bucket.indices.read();
                (guard.times.last().copied(), guard.times.len())
            };

            if let Some(upper_bound) = bucket_upper_bound {
                if bucket_len > 2 && time.as_i64() > upper_bound {
                    let new_time_bound = upper_bound + 1;
                    debug!(
                        kind = "insert",
                        timeline = %timeline.name(),
                        time = timeline.typ().format(time),
                        entity = %ent_path,
                        size_limit = config.component_bucket_size_bytes,
                        len_limit = config.component_bucket_nb_rows,
                        size, size_overflow,
                        len, len_overflow,
                        new_time_bound = timeline.typ().format(new_time_bound.into()),
                        "creating brand new index bucket following overflow"
                    );
                    self.buckets.insert(
                        (new_time_bound).into(),
                        IndexBucket {
                            timeline,
                            indices: RwLock::new(IndexBucketIndices {
                                is_sorted: true,
                                time_range: TimeRange::new(time, time),
                                times: Default::default(),
                                indices: Default::default(),
                            }),
                        },
                    );
                    return self.insert(config, time, indices);
                }
            }

            debug!(
                kind = "insert",
                timeline = %timeline.name(),
                time = timeline.typ().format(time),
                entity = %ent_path,
                size_limit = config.component_bucket_size_bytes,
                len_limit = config.component_bucket_nb_rows,
                size, size_overflow,
                len, len_overflow,
                "couldn't split index bucket, proceeding to ignore limits"
            );
        }

        trace!(
            kind = "insert",
            timeline = %timeline.name(),
            time = timeline.typ().format(time),
            entity = %ent_path,
            components = ?indices.iter().collect::<Vec<_>>(),
            "inserted into index table"
        );

        bucket.insert(time, indices)
    }
}

impl IndexBucket {
    pub fn new(timeline: Timeline) -> Self {
        Self {
            timeline,
            indices: RwLock::new(IndexBucketIndices::default()),
        }
    }

    #[allow(clippy::unnecessary_wraps)]
    pub fn insert(
        &mut self,
        time: TimeInt,
        row_indices: &IntMap<ComponentName, RowIndex>,
    ) -> anyhow::Result<()> {
        let mut guard = self.indices.write();
        let IndexBucketIndices {
            is_sorted,
            time_range,
            times,
            indices,
        } = &mut *guard;

        // append time to primary index and update time range approriately
        times.push(time.as_i64());
        *time_range = TimeRange::new(time_range.min.min(time), time_range.max.max(time));

        // append components to secondary indices (2-way merge)

        // 2-way merge, step1: left-to-right
        //
        // push new row indices to their associated secondary index
        for (name, row_idx) in row_indices {
            let index = indices
                .entry(*name)
                .or_insert_with(|| vec![None; times.len().saturating_sub(1)]);
            index.push(Some(*row_idx));
        }

        // 2-way merge, step2: right-to-left
        //
        // fill unimpacted secondary indices with null values
        for (name, index) in &mut *indices {
            if !row_indices.contains_key(name) {
                index.push(None);
            }
        }

        // TODO(#433): re_datastore: properly handle already sorted data during insertion
        *is_sorted = false;

        #[cfg(debug_assertions)]
        {
            drop(guard); // sanity checking will grab the lock!
            self.sanity_check().unwrap();
        }

        Ok(())
    }

    /// Splits the bucket into two, potentially uneven parts.
    ///
    /// On success..:
    /// - the first part is split in place (i.e. modifies `self`),
    /// - the second part is returned as a new bucket,
    /// - and the minimal bound of that new bucket is returned as a `TimeInt`, for indexing.
    ///
    /// Returns `None` on failure, i.e. if the bucket cannot be split any further, which can
    /// happen either because the bucket is too small to begin with, or because it only contains
    /// a single timepoint.
    ///
    /// # Unsplittable buckets
    ///
    /// The datastore and query path operate under the general assumption that _all of the
    /// index data_ for a given timepoint will reside in _one and only one_ bucket.
    /// This function makes sure to uphold that restriction, which sometimes means splitting the
    /// bucket into two uneven parts, or even not splitting it at all.
    ///
    /// Here's an example of an index table configured to have a maximum of 2 rows per bucket: one
    /// can see that the 1st and 2nd buckets exceed this maximum in order to uphold the restriction
    /// described above:
    /// ```text
    /// IndexTable {
    ///     timeline: frame_nr
    ///     entity: this/that
    ///     size: 3 buckets for a total of 265 B across 8 total rows
    ///     buckets: [
    ///         IndexBucket {
    ///             index time bound: >= #0
    ///             size: 99 B across 3 rows
    ///             time range: from #41 to #41 (all inclusive)
    ///             data (sorted=true): shape: (3, 4)
    ///             ┌──────┬───────┬───────────┬───────────┐
    ///             │ time ┆ rects ┆ positions ┆ instances │
    ///             │ ---  ┆ ---   ┆ ---       ┆ ---       │
    ///             │ str  ┆ u64   ┆ u64       ┆ u64       │
    ///             ╞══════╪═══════╪═══════════╪═══════════╡
    ///             │ #41  ┆ null  ┆ null      ┆ 1         │
    ///             ├╌╌╌╌╌╌┼╌╌╌╌╌╌╌┼╌╌╌╌╌╌╌╌╌╌╌┼╌╌╌╌╌╌╌╌╌╌╌┤
    ///             │ #41  ┆ null  ┆ 1         ┆ null      │
    ///             ├╌╌╌╌╌╌┼╌╌╌╌╌╌╌┼╌╌╌╌╌╌╌╌╌╌╌┼╌╌╌╌╌╌╌╌╌╌╌┤
    ///             │ #41  ┆ 3     ┆ null      ┆ null      │
    ///             └──────┴───────┴───────────┴───────────┘
    ///         }
    ///         IndexBucket {
    ///             index time bound: >= #42
    ///             size: 99 B across 3 rows
    ///             time range: from #42 to #42 (all inclusive)
    ///             data (sorted=true): shape: (3, 4)
    ///             ┌──────┬───────────┬───────┬───────────┐
    ///             │ time ┆ instances ┆ rects ┆ positions │
    ///             │ ---  ┆ ---       ┆ ---   ┆ ---       │
    ///             │ str  ┆ u64       ┆ u64   ┆ u64       │
    ///             ╞══════╪═══════════╪═══════╪═══════════╡
    ///             │ #42  ┆ null      ┆ 1     ┆ null      │
    ///             ├╌╌╌╌╌╌┼╌╌╌╌╌╌╌╌╌╌╌┼╌╌╌╌╌╌╌┼╌╌╌╌╌╌╌╌╌╌╌┤
    ///             │ #42  ┆ 3         ┆ null  ┆ null      │
    ///             ├╌╌╌╌╌╌┼╌╌╌╌╌╌╌╌╌╌╌┼╌╌╌╌╌╌╌┼╌╌╌╌╌╌╌╌╌╌╌┤
    ///             │ #42  ┆ null      ┆ null  ┆ 2         │
    ///             └──────┴───────────┴───────┴───────────┘
    ///         }
    ///         IndexBucket {
    ///             index time bound: >= #43
    ///             size: 67 B across 2 rows
    ///             time range: from #43 to #44 (all inclusive)
    ///             data (sorted=true): shape: (2, 4)
    ///             ┌──────┬───────┬───────────┬───────────┐
    ///             │ time ┆ rects ┆ instances ┆ positions │
    ///             │ ---  ┆ ---   ┆ ---       ┆ ---       │
    ///             │ str  ┆ u64   ┆ u64       ┆ u64       │
    ///             ╞══════╪═══════╪═══════════╪═══════════╡
    ///             │ #43  ┆ 4     ┆ null      ┆ null      │
    ///             ├╌╌╌╌╌╌┼╌╌╌╌╌╌╌┼╌╌╌╌╌╌╌╌╌╌╌┼╌╌╌╌╌╌╌╌╌╌╌┤
    ///             │ #44  ┆ null  ┆ null      ┆ 3         │
    ///             └──────┴───────┴───────────┴───────────┘
    ///         }
    ///     ]
    /// }
    /// ```
    pub fn split(&self) -> Option<(TimeInt, Self)> {
        let Self { timeline, indices } = self;

        let mut indices = indices.write();
        indices.sort();

        let IndexBucketIndices {
            is_sorted: _,
            time_range: time_range1,
            times: times1,
            indices: indices1,
        } = &mut *indices;

        if times1.len() < 2 {
            return None; // early exit: can't split the unsplittable
        }

        if times1.first() == times1.last() {
            // The entire bucket contains only one timepoint, thus it's impossible to find
            // a split index to begin with.
            return None;
        }

        let timeline = *timeline;
        // Used down the line to assert that we've left everything in a sane state.
        let total_rows = times1.len();

        let (min2, bucket2) = {
            let split_idx = find_split_index(times1).expect("must be splittable at this point");

            // this updates `time_range1` in-place!
            let time_range2 = split_time_range_off(split_idx, times1, time_range1);

            // this updates `times1` in-place!
            let times2 = times1.split_off(split_idx);

            // this updates `indices1` in-place!
            let indices2: IntMap<_, _> = indices1
                .iter_mut()
                .map(|(name, index1)| {
                    // this updates `index1` in-place!
                    let index2 = index1.split_off(split_idx);
                    (*name, index2)
                })
                .collect();
            (
                time_range2.min,
                Self {
                    timeline,
                    indices: RwLock::new(IndexBucketIndices {
                        is_sorted: true,
                        time_range: time_range2,
                        times: times2,
                        indices: indices2,
                    }),
                },
            )
        };

        // sanity checks
        if cfg!(debug_assertions) {
            drop(indices); // sanity checking will grab the lock!
            self.sanity_check().unwrap();
            bucket2.sanity_check().unwrap();

            let total_rows1 = self.total_rows() as i64;
            let total_rows2 = bucket2.total_rows() as i64;
            debug_assert!(
                total_rows as i64 == total_rows1 + total_rows2,
                "expected both buckets to sum up to the length of the original bucket: \
                    got bucket={} vs. bucket1+bucket2={}",
                total_rows,
                total_rows1 + total_rows2,
            );
            debug_assert_eq!(total_rows as i64, total_rows1 + total_rows2);
        }

        Some((min2, bucket2))
    }
}

/// Finds an optimal split point for the given time index, or `None` if all entries in the index
/// are identical, making it unsplittable.
///
/// The returned index is _exclusive_: `[0, split_idx)` + `[split_idx; len)`.
///
/// # Panics
///
/// This function expects `times` to be sorted!
/// In debug builds, it will panic if that's not the case.
fn find_split_index(times: &TimeIndex) -> Option<usize> {
    debug_assert!(
        times.windows(2).all(|t| t[0] <= t[1]),
        "time index must be sorted before splitting!"
    );

    if times.first() == times.last() {
        return None; // early exit: unsplittable
    }

    // This can never be lesser than 1 as we never split buckets smaller than 2 entries.
    let halfway_idx = times.len() / 2;
    let target = times[halfway_idx];

    // Are we about to split in the middle of a continuous run? Hop backwards to figure it out.
    let split_idx1 = Some(times[..halfway_idx].partition_point(|&t| t < target)).filter(|&i| i > 0);

    // Are we about to split in the middle of a continuous run? Hop forwards to figure it out.
    let split_idx2 = Some(times[halfway_idx..].partition_point(|&t| t <= target))
        .map(|t| t + halfway_idx) // we skipped that many entries!
        .filter(|&t| t < times.len());

    // Are we in the middle of a backwards continuous run? a forwards continuous run? both?
    match (split_idx1, split_idx2) {
        // Unsplittable, which cannot happen as we already early-exit earlier.
        #[cfg(not(debug_assertions))]
        (None, None) => None,
        #[cfg(debug_assertions)]
        (None, None) => unreachable!(),

        // Backwards run, let's use the first split index.
        (Some(split_idx1), None) => Some(split_idx1),

        // Forwards run, let's use the second split index.
        (None, Some(split_idx2)) => Some(split_idx2),

        // The run goes both backwards and forwards from the half point: use the split index
        // that's the closest to halfway.
        (Some(split_idx1), Some(split_idx2)) => {
            if halfway_idx.abs_diff(split_idx1) < halfway_idx.abs_diff(split_idx2) {
                split_idx1
            } else {
                split_idx2
            }
            .into()
        }
    }
}

#[test]
fn test_find_split_index() {
    let test_cases = [
        (vec![1, 1], None),
        //
        (vec![1, 1, 1], None),
        (vec![1, 1, 2], Some(2)),
        (vec![0, 1, 1], Some(1)),
        //
        (vec![1, 1, 1, 1], None),
        (vec![1, 1, 1, 2], Some(3)),
        (vec![0, 1, 1, 1], Some(1)),
        //
        (vec![1, 1, 1, 1, 1], None),
        (vec![1, 1, 1, 1, 2], Some(4)),
        (vec![0, 1, 1, 1, 1], Some(1)),
        (vec![0, 1, 1, 1, 2], Some(1)), // first one wins when equal distances
        (vec![0, 1, 1, 2, 2], Some(3)), // second one is closer
        (vec![0, 0, 1, 2, 2], Some(2)), // first one wins when equal distances
        (vec![0, 0, 2, 2, 2], Some(2)), // second one is closer
        (vec![0, 0, 0, 2, 2], Some(3)), // first one is closer
    ];

    for (times, expected) in test_cases {
        let got = find_split_index(&times);
        assert_eq!(expected, got);
    }
}

/// Given a time index and a desired split index, splits off the given time range in place,
/// and returns a new time range corresponding to the second part.
///
/// The split index is exclusive: everything up to `split_idx` (excluded) will end up in the
/// first split.
///
/// The two resulting time range halves are guaranteed to never overlap.
fn split_time_range_off(
    split_idx: usize,
    times1: &TimeIndex,
    time_range1: &mut TimeRange,
) -> TimeRange {
    let time_range2 = TimeRange::new(times1[split_idx].into(), time_range1.max);

    // This can never fail (underflow or OOB) because we never split buckets smaller than 2
    // entries.
    time_range1.max = times1[split_idx - 1].into();

    debug_assert!(
        time_range1.max.as_i64() < time_range2.min.as_i64(),
        "split resulted in overlapping time ranges: {} <-> {}\n{:#?}",
        time_range1.max.as_i64(),
        time_range2.min.as_i64(),
        (&time_range1, &time_range2),
    );

    time_range2
}

// --- Components ---

impl ComponentTable {
    /// Creates a new component table for the specified component `datatype`.
    ///
    /// `datatype` must be the type of the component itself, devoid of any wrapping layers
    /// (i.e. _not_ a `ListArray<...>`!).
    fn new(name: ComponentName, datatype: &DataType) -> Self {
        ComponentTable {
            name,
            datatype: datatype.clone(),
            buckets: [ComponentBucket::new(name, datatype, 0u64)].into(),
        }
    }

    /// Finds the appropriate bucket in this component table and pushes `rows_single` at the
    /// end of it, returning the _global_ `RowIndex` for this new row.
    ///
    /// `rows_single` must be a unit-length list of arrays of structs,
    /// i.e. `ListArray<StructArray>`:
    /// - the list layer corresponds to the different rows (always unit-length for now),
    /// - the array layer corresponds to the different instances within that single row,
    /// - and finally the struct layer holds the components themselves.
    /// E.g.:
    /// ```ignore
    /// [[{x: 8.687487, y: 1.9590926}, {x: 2.0559108, y: 0.1494348}, {x: 7.09219, y: 0.9616637}]]
    /// ```
    //
    // TODO(#589): support for batched row component insertions
    pub fn push(
        &mut self,
        config: &DataStoreConfig,
        time_point: &TimePoint,
        rows_single: &dyn Array,
    ) -> RowIndex {
        debug_assert!(
            ListArray::<i32>::get_child_type(rows_single.data_type()) == &self.datatype,
            "trying to insert data of the wrong datatype in a component table",
        );
        debug_assert!(
            rows_single.len() == 1,
            "batched row component insertions are not supported yet"
        );

        // All component tables spawn with an initial bucket at row offset 0, thus this cannot
        // fail.
        let active_bucket = self.buckets.back_mut().unwrap();

        let size = active_bucket.total_size_bytes();
        let size_overflow = active_bucket.total_size_bytes() > config.component_bucket_size_bytes;

        let len = active_bucket.total_rows();
        let len_overflow = len > config.component_bucket_nb_rows;

        if len_overflow {
            debug!(
                kind = "insert",
                component = self.name.as_str(),
                size_limit = config.component_bucket_size_bytes,
                len_limit = config.component_bucket_nb_rows,
                size,
                size_overflow,
                len,
                len_overflow,
                "allocating new component bucket, previous one overflowed"
            );

            // Archive currently active bucket.
            active_bucket.archive();

            let row_offset = active_bucket.row_offset + len;
            self.buckets
                .push_back(ComponentBucket::new(self.name, &self.datatype, row_offset));
        }

        // Two possible cases:
        // - If the table has not just underwent an overflow, then this is panic-safe for the
        //   same reason as above: all component tables spawn with an initial bucket at row
        //   offset 0, thus this cannot fail.
        // - If the table has just overflowed, then we've just pushed a bucket to the dequeue.
        let active_bucket = self.buckets.back_mut().unwrap();
        let row_idx = RowIndex::from_u64(
            active_bucket.push(time_point, rows_single) + active_bucket.row_offset,
        );

        trace!(
            kind = "insert",
            timelines = ?time_point.into_iter()
                .map(|(timeline, time)| (timeline.name(), timeline.typ().format(*time)))
                .collect::<Vec<_>>(),
            component = self.name.as_str(),
            %row_idx,
            "pushed into component table"
        );

        row_idx
    }
}

impl ComponentBucket {
    /// Creates a new component bucket for the specified component `datatype`.
    ///
    /// `datatype` must be the type of the component itself, devoid of any wrapping layers
    /// (i.e. _not_ a `ListArray<...>`!).
    pub fn new(name: ComponentName, datatype: &DataType, row_offset: u64) -> Self {
        // If this is the first bucket of this table, we need to insert an empty list at
        // row index #0!
        let chunks = if row_offset == 0 {
            let empty = ListArray::<i32>::from_data(
                ListArray::<i32>::default_datatype(datatype.clone()),
                Buffer::from(vec![0, 0i32]),
                new_empty_array(datatype.clone()),
                None,
            );
            vec![empty.boxed()]
        } else {
            vec![]
        };

        let total_rows = chunks.iter().map(|values| values.len() as u64).sum();
        let total_size_bytes = chunks
            .iter()
            .map(|values| arrow2::compute::aggregate::estimated_bytes_size(&**values) as u64)
            .sum();

        Self {
            name,
            row_offset,
            archived: false,
            time_ranges: Default::default(),
            chunks,
            total_rows,
            total_size_bytes,
        }
    }

    /// Pushes `rows_single` to the end of the bucket, returning the _local_ index of the
    /// freshly added row.
    ///
    /// `rows_single` must be a unit-length list of arrays of structs,
    /// i.e. `ListArray<StructArray>`:
    /// - the list layer corresponds to the different rows (always unit-length for now),
    /// - the array layer corresponds to the different instances within that single row,
    /// - and finally the struct layer holds the components themselves.
    /// E.g.:
    /// ```ignore
    /// [[{x: 8.687487, y: 1.9590926}, {x: 2.0559108, y: 0.1494348}, {x: 7.09219, y: 0.9616637}]]
    /// ```
    pub fn push(&mut self, time_point: &TimePoint, rows_single: &dyn Array) -> u64 {
        debug_assert!(
            rows_single.len() == 1,
            "batched row component insertions are not supported yet"
        );

        // Keep track of all affected time ranges, for garbage collection purposes.
        for (timeline, &time) in time_point {
            self.time_ranges
                .entry(*timeline)
                .and_modify(|range| {
                    *range = TimeRange::new(range.min.min(time), range.max.max(time));
                })
                .or_insert_with(|| TimeRange::new(time, time));
        }

        self.total_rows += 1;
        // Warning: this is surprisingly costly!
        self.total_size_bytes +=
            arrow2::compute::aggregate::estimated_bytes_size(rows_single) as u64;

        // TODO(#589): support for non-unit-length chunks
        self.chunks.push(rows_single.to_boxed()); // shallow

        self.chunks.len() as u64 - 1
    }

    /// Archives the bucket as a new one is about to take its place.
    ///
    /// This is a good opportunity to run compaction and other maintenance related tasks.
    pub fn archive(&mut self) {
        debug_assert!(
            !self.archived,
            "achiving an already archived bucket, something is likely wrong"
        );

        // Chunk compaction
        // Compacts the bucket by concatenating all chunks of data into a single one.
        {
            use arrow2::compute::concatenate::concatenate;

            let chunks = self.chunks.iter().map(|chunk| &**chunk).collect::<Vec<_>>();
            // Only two reasons this can ever fail:
            //
            // * `chunks` is empty:
            // This can never happen, buckets always spawn with an initial chunk.
            //
            // * the various chunks contain data with different datatypes:
            // This can never happen as that would first panic during insertion.
            let values = concatenate(&chunks).unwrap();

            // Recompute the size as we've just discarded a bunch of list headers.
            self.total_size_bytes =
                arrow2::compute::aggregate::estimated_bytes_size(&*values) as u64;

            self.chunks = vec![values];
        }

        self.archived = true;
    }
}<|MERGE_RESOLUTION|>--- conflicted
+++ resolved
@@ -1,16 +1,9 @@
-<<<<<<< HEAD
-use arrow2::array::{new_empty_array, Array, ListArray, UInt64Array};
-use arrow2::buffer::Buffer;
-use arrow2::datatypes::DataType;
-use itertools::Itertools as _;
-=======
-use anyhow::ensure;
 use arrow2::{
-    array::{new_empty_array, Array, ListArray},
+    array::{new_empty_array, Array, ListArray, UInt64Array},
     buffer::Buffer,
     datatypes::DataType,
 };
->>>>>>> 35bd226b
+use itertools::Itertools as _;
 use nohash_hasher::IntMap;
 use parking_lot::RwLock;
 
