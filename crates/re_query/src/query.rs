--- conflicted
+++ resolved
@@ -111,16 +111,9 @@
     store: &DataStore,
     query: &LatestAtQuery,
     ent_path: &ObjPath,
-<<<<<<< HEAD
-    primary: ComponentName,
-    components: &[ComponentName; N],
-) -> crate::Result<EntityView> {
-    let primary = get_component_with_instances(store, query, ent_path, primary)?;
-=======
     components: &[ComponentName],
 ) -> crate::Result<EntityView<Primary>> {
-    let primary = get_component_with_instances(store, timeline_query, ent_path, Primary::name())?;
->>>>>>> 643454ac
+    let primary = get_component_with_instances(store, query, ent_path, Primary::name())?;
 
     // TODO(jleibs): lots of room for optimization here. Once "instance" is
     // guaranteed to be sorted we should be able to leverage this during the
